(ns lp.core
  (:require [clojure.set :refer [map-invert]]
            [com.rpl.specter :as s]
            [clojure.math.combinatorics :refer [cartesian-product]]
            [clojure.spec.alpha :as spec]
            [lp.dsl]))

(def ^:dynamic *lp-vars* {})
(def ^:dynamic *raw-vars* {})

(defrecord Product [factors]) ;; {:x 2 :y 3} => x² × y³
(defrecord Sum [terms]) ;; {a 1 b 2} => a + 2b
(defrecord Program [sense objective vars constraints])
(defrecord Constraint [body lower upper]) ;; lower <= body <= upper, allowing nil for l and u
(defrecord Conjunction [body]) ;; AND x y z
(defrecord Abnormal [fn args]) ;; something which could not be normalized

(def ^:private ^:constant common-operators
  {+ :+ * :* - :- / :/ < :< > :> = := <= :<= >= :>=})

(defn expression-type [expr]
  (cond
    (number? expr)    :number
    (*lp-vars* expr)  :variable
    (nil? expr)       :boolean
    (boolean? expr)   :boolean

    (instance? Product expr)  :product
    (instance? Abnormal expr) :abnormal

    (or (instance? Sum expr)
        (instance? Constraint expr)
        (instance? Conjunction expr)) :identity

    (vector? expr)
    ;; a grim hack to make using operators more convenient
    ;; 
    (get common-operators (first expr) (first expr))

    :else (throw (ex-info "Unknown expression-type" {:expr expr ::c (class expr)}))))

(def ZERO (Sum. {::c 0.0}))
(def ONE  (Sum. {::c 1.0}))

(defn is-constant?
  ([x]
   (or (number? x)
       (and (instance? Sum x)
            (#{#{} #{::c}} (set (keys (:terms x)))))))
  
  ([x y]
   (or (and (number? x) (== y x))
       (and (instance? Sum x)
            (when-let [xv (-> x :terms (get ::c))]
              (== y xv))
            (= 1 (count (:terms x)))))))

(defn is-one?  [x] (is-constant? x 1))
(defn is-zero? [x] (is-constant? x 0))

(defn simplify-product [p]
  (if (= ::c p)
    p
    (let [factors (remove (comp is-zero? second) (:factors p))]
      (if (empty? factors)
        ::c
        (Product. (into {} factors))))))

(defn is-logical? [x]
  (or (instance? Constraint x)
      (instance? Conjunction x)))

(defn constant-value [x]
  (or
   (cond
     (number? x) x

     (instance? Sum x)
     (-> x :terms (get ::c 0)))
   0))

(defmulti norm-expr expression-type)

(defn norm-exprs [exprs]
  (doall
   (reduce
    (fn [a e]
      (if (and (seq? e) (not (vector? e)))
        (concat a (norm-exprs e))
        (conj a (norm-expr e))))
    [] exprs)))

(defmethod norm-expr :number   [x] (Sum. {::c (double x)}))
(defmethod norm-expr :boolean  [x] (norm-expr (if x 1 0)))
(defmethod norm-expr :variable [x]
  (let [v (get *lp-vars* x)]
    (if (or (:fixed v)
            (and (:lower v)
                 (:upper v)
                 (== (:lower v) (:upper v))))
      ;; Constant
      (norm-expr (:value v (:lower v)))
      ;; v^1
      (Sum. {(Product. {x 1}) 1}))))
(defmethod norm-expr :product  [x] (Sum. {x 1})) 
(defmethod norm-expr :identity [x] x)
(defmethod norm-expr :abnormal [x] (Sum. {(Product. {x 1}) 1})) ;; x^1 × 1

(defmethod norm-expr :*        [[_ & args]]
  (doall
   (reduce
    (fn [acc val]
      (cond
        (or (is-zero? val) (is-zero? acc)) ZERO
        (is-one? val)  acc
        (is-one? acc)  val
        
        (instance? Sum val)
        (->> (for [[ka wa] (:terms acc)
                   [kb wb] (:terms val)
                   :let [wc (* wa wb)]
                   :when (not (zero? wc))]
               [(cond
                  (= ::c ka) kb
                  (= ::c kb) ka

                  (and (instance? Product ka)
                       (instance? Product kb))
                  (Product. (merge-with + (:factors ka) (:factors kb)))

                  :else (throw (ex-info "Can't multiply these" {:a ka :b kb})))
                wc])
             ;; now we have the cross product, we need to
             ;; sum up any duplicates
             (reduce
              (fn [acc [term mul]]
                (if (zero? mul)
                  acc
                  (let [term (if (instance? Product term)
                               (simplify-product term) ;; in case it's now actually just 1
                               term)]
                    (assoc acc term (+ mul (get acc term 0))))))
              {})
             (Sum.))
        :else
        (throw (ex-info "Unable to mul" {:val val}))))
    ONE
    (norm-exprs args))))

(defmethod norm-expr :+        [[_ & args]]
  (doall
   (reduce
    (fn [acc val]
      (cond
        (is-zero? val) acc
        (is-zero? acc) val

        (instance? Sum val)
        (Sum. (->> (merge-with + (:terms acc) (:terms val))
                   (filter (comp not zero? second))
                   (into {})))

        :else (throw (ex-info "Unable to add" {:val val}))))
    ZERO
    (norm-exprs args))))

(defmethod norm-expr :-        [[_ & args]]
  (let [[f & r] (norm-exprs args)]
    (cond
      (seq r)
      (norm-expr [:+ f [:- `[:+ ~@r]]])

      (and f (instance? Sum f))
      (->> (doall
            (for [[k w] (:terms f)
                  :when (not (zero? w))]
              [k (- w)]))
           (into {})
           (Sum.))

      (and (not f) (not r))
      ZERO

      :else (throw (ex-info "Unable to negate" {:f f :r r}))
      )))

(defmethod norm-expr :/        [[_ n d & args]]
  (when-not (empty? args) (throw (ex-info "/ only works with 2 arguments")))
  (let [n (norm-expr n)
        d (norm-expr d)]
    (cond
      (and (is-zero? n) (is-zero? d))
      (norm-expr ##NaN)
      
      (is-zero? d)
      (norm-expr ##Inf)
      
      (= n d) (norm-expr 1)
      
      (is-constant? d)
      (norm-expr [:* n (/ 1.0 (constant-value d))])

      ;; here we could do x/x => 1
      
      :else (throw (ex-info "Nonlinear division not implemented, sorry"))))
  
  ;; / doesn't distribute over +, so we can't do much here
  ;; special cases we can handle are
  ;; constant / constant
  ;; sumexpr / constant
  ;; constant / product
  ;; product / product
  ;; anything else has to become Abnormal
  )

(defmethod norm-expr :>=       [[_ & args]]
  (norm-expr `[:<= ~@(reverse args)]))

(defmethod norm-expr :<=       [[_ & args]]
  (let [args (norm-exprs args)]
    (cond
      (= 2 (count args))
      ;; so here we have a <= b
      ;; so a - b <= 0
      ;; blah + k <= 0
      ;; blah <= -k
      ;; blah >= k
      ;; TODO this could be nicer.
      (let [delta (norm-expr `[:- ~@args])
            k (constant-value delta)
            delta (norm-expr `[:- ~delta ~k])
            ]
        (Constraint. delta nil (- k)))
      
      (= 3 (count args))
      (let [[lb mid ub] args]
        (cond
          (and (is-constant? lb)
               (is-constant? ub))
          (let [constant-term (constant-value mid)]
            (Constraint. (norm-expr `[:- ~mid ~constant-term])
                         (- (constant-value lb) constant-term)
                         (- (constant-value ub) constant-term)))
              
          :else
          (norm-expr `[:and
                       [:<= ~lb ~mid]
                       [:<= ~mid ~ub]])))

      :else (throw (ex-info "Constraints can only be < x y or < l x u"))
      )))

(defmethod norm-expr :and      [[_ & args]]
  ;; several constraints which are all true
  (let [args (norm-exprs args)]
    (if (every? is-logical? args)
      (Conjunction.
       (reduce
        (fn [acc arg]
          (cond
            (instance? Constraint arg)
            (conj acc arg)

            ;; fold up other conjunctions
            (instance? Conjunction arg)
            (concat acc (:body arg))))
        nil
        args))
      (throw (ex-info ":and only applicable to constraints or other ands" {:args args})))))

(defmethod norm-expr :=        [[_ & args]]
  ;; for our two expressions to be equal, they must sum to zero
  (let [expr (norm-expr `[:- ~@args])
        k (constant-value expr) ;; extract constant term
        expr (norm-expr `[:- ~expr ~k]) ;; a bit lazy, but take it off.
        ]
    (Constraint. expr (- k) (- k))))

(defmethod norm-expr :default  [e]
  (throw
   (if-let [possible-var (get *raw-vars* (first e))]
     (ex-info "Index outside range for variable" {:variable (first e) :index (rest e)})
     (ex-info "Unsupported operator in expression, or undefined variable" {:expression e}))))

<<<<<<< HEAD
(let [as-fn-n (fn [x]
                (cond
                  (map? x) #(get x (vec %))
                  (fn? x)  #(apply x %) ;; convenience or terrible idea?
                  :else    (constantly x)))
      as-fn-1  (fn [x]
                 (cond
                   (map? x) #(get x %)
                   (fn? x)  #(apply x %)
                   :else    (constantly x)))
      ]
=======
(let [as-fn (fn [x]
              (cond
                (nil? x) nil
                (map? x) #(get x (vec %))
                (fn? x)  #(apply x %) ;; convenience or terrible idea?
                :else    (constantly x)))]
>>>>>>> f1047772
  (defn expand-indices
    "In the normalized form of the program, we want to turn
  :vars {:x {:indexed-by [#{:a :b}] :value some-fn}}
  into
  :vars {[:x :a] {:value (some-fn :a)}
         [:x :b] {:value (some-fn :b)}}

  The :value, :lower, :upper, and :fixed parts can support three
  different forms:

  1. If it's a map, it is taken to be a map from an index to a value
     There's a special case where the index always has one element,
     so you can write:
     {:x {:indexed-by [#{:a :b}] :value {:a 1 :b 2}}}
     and
     {:x {:indexed-by [#{:a :b} #{:c :d}] :value {[:a :c] 1 [:b :c] 2, ...}}}
     point being in the first case we have written :a rather than [:a].
  2. If it's fn?, it's called with the index as its arguments
  3. Otherwise it's taken as a constant and repeated everywhere
  "
    [vars]
    (reduce-kv
     (fn [vars k v]
       (if-let [indices (:indexed-by v)]
<<<<<<< HEAD
         (let [singular-index (= 1 (count indices))
               as-fn (if singular-index as-fn-1 as-fn-n)
               
               v (dissoc v :indexed-by)
               value (as-fn (:value v))
=======
         (let [value (as-fn (:value v))
>>>>>>> f1047772
               lower (as-fn (:lower v))
               upper (as-fn (:upper v))
               fixed (as-fn (:fixed v))
               v (dissoc v :indexed-by :value :lower :upper :fixed)
               ]
           (->> (for [index (apply cartesian-product indices)]
                  [`[~k ~@index]
                   (cond-> v
                     value (assoc :value (value index))
                     lower (assoc :lower (lower index))
                     upper (assoc :upper (upper index))
                     fixed (assoc :fixed (fixed index)))])
                (into {})
                (merge vars)))
         (assoc vars k v)))
     {} vars)))

(defn add-bounds [var]
  (cond-> var
    (= (:type var) :non-negative)
    (update :lower (fn [l] (max (or l 0) 0)))
    
    (= (:type var) :binary)
    (assoc :lower 0 :upper 1)))

(defn normalize
  "Given `lp`, return a normalized form of it, unless already done.

  In the normalized form:
  - Variable names are the same
  - The objective and constraints are, where possible, transformed into a sumproduct
  - Constraints are not fixed up for canonical form
  "
  [lp]
  
  (if (instance? Program lp)
    lp
    (if (spec/valid? :lp/program lp)
      (binding [*raw-vars* (:vars lp)]
        (let [tidy-constraints
              #(if (map? %) %
                   (into {} (map-indexed vector %)))
              
              {obj :objective min :minimize max :maximize
               subject-to :subject-to
               constraints :constraints}
              lp
              lp (cond->
                     lp (not obj)
                     (cond-> 
                         min (-> (assoc :sense :minimize :objective min)
                                 (dissoc :minimize))
                         max (-> (assoc :sense :maximize :objective max)
                                 (dissoc :maximize))
                         constraints (update :constraints tidy-constraints)
                         subject-to  (-> (update :constraints merge
                                                 (tidy-constraints subject-to))
                                         (dissoc :subject-to))
                         ))

              lp (-> lp
                     (->> (s/transform [:vars s/MAP-VALS] add-bounds))
                     (update :vars expand-indices)) ;; simplifies vars which are an xprod
              
              lp (binding [*lp-vars* (:vars lp)]
                   (->> lp
                        (s/transform [:constraints s/MAP-VALS]
                                     (fn [c]
                                       (if (and (seq? c) (not (vector? c)))
                                         (norm-expr [:and c])
                                         (norm-expr c)
                                         )))
                        
                        (s/transform [:objective] norm-expr)))
              ]
          ;; Convert to normalized program record
          (map->Program lp)))
      (throw (ex-info
              "Invalid linear program"
              {:explain-data (spec/explain-data :lp/program lp)
               :explain-message (spec/explain-str :lp/program lp)})))))

(defmulti linear? class)

(defmethod linear? Number [x] true)
(defmethod linear? clojure.lang.Keyword [c] (= c ::c))

(defmethod linear? Sum [x] (every? linear? (keys (:terms x))))
(defmethod linear? Product [x] ;; TODO special case for single variable?
  (let [by-exponent (group-by (comp double second) (:factors x))
        exponents (conj (set (keys by-exponent))
                        1.0 0.0)]

    (and (= exponents #{1.0 0.0})
         (< (count (get by-exponent 1.0)) 2))))

(defmethod linear? Conjunction [x]
  (every? linear? (:body x)))

(defmethod linear? Constraint [x]
  (linear? (:body x)))

(defmethod linear? Program [x]
  (and (linear? (:objective x))
       (every? linear? (vals (:constraints x)))))

(defmethod linear? :default [_] false)

(defn collapse-indices [input-vars output-vars]
  (let [indexed-vars (set (for [[k v] input-vars :when (seq (:indexed-by v))] k))]
    (reduce-kv
     (fn [vars k v]
       (if
           (and (vector? k) (indexed-vars (first k)))
         (let [var (first k)
               index (vec (rest k))]
           (cond->
               vars
             (:value v)
             (update-in [var :value] assoc index (:value v))
             (:dual-value v)
             (update-in [var :dual-value] assoc index (:dual-value v))
             (:status v)
             (update-in [var :status] assoc index (:status v))))

         (assoc vars k v)))
     {} output-vars)))

(defn merge-results
  "Add results back onto an lp.
  If the original lp is not normalized it might have vars that are :indexed-by
  The :value for these should be of the form {[index] value ...}
  "
  [lp result]

  (let [result-vars (collapse-indices (:vars lp) (:vars result))]
    (-> lp
        (update :vars #(merge-with merge %1 %2) result-vars)
        (assoc :solution (:solution result)))))

(defn constraint-bodies
  "Given a normalized LP, get all the constraint bodies, ignoring their names.
  Why do we have names?"
  [lp]

  (apply concat
         (for [[n c] (:constraints lp)]
           (cond
             (instance? Constraint c)
             [c]

             (instance? Conjunction c)

             (:body c)))))

(defn linear-variable [p]
  (if (= p ::c) p
      (first (keys (:factors p)))))

(defmulti linear-coefficients class)
(defmethod linear-coefficients Sum [sum]
  (reduce
   (fn [acc [term weight]]
     (when (linear? term)
       (let [term (simplify-product term)
             x    (linear-variable term)
             ]
         (assoc acc x (+ weight (get acc x 0))))))
   {} (:terms sum)))

(defmethod linear-coefficients Constraint [c]
  (linear-coefficients (:body c)))<|MERGE_RESOLUTION|>--- conflicted
+++ resolved
@@ -282,26 +282,19 @@
      (ex-info "Index outside range for variable" {:variable (first e) :index (rest e)})
      (ex-info "Unsupported operator in expression, or undefined variable" {:expression e}))))
 
-<<<<<<< HEAD
 (let [as-fn-n (fn [x]
                 (cond
+                  (nil? x) nil
                   (map? x) #(get x (vec %))
                   (fn? x)  #(apply x %) ;; convenience or terrible idea?
                   :else    (constantly x)))
       as-fn-1  (fn [x]
                  (cond
+                   (nil? x) nil
                    (map? x) #(get x %)
                    (fn? x)  #(apply x %)
                    :else    (constantly x)))
       ]
-=======
-(let [as-fn (fn [x]
-              (cond
-                (nil? x) nil
-                (map? x) #(get x (vec %))
-                (fn? x)  #(apply x %) ;; convenience or terrible idea?
-                :else    (constantly x)))]
->>>>>>> f1047772
   (defn expand-indices
     "In the normalized form of the program, we want to turn
   :vars {:x {:indexed-by [#{:a :b}] :value some-fn}}
@@ -326,15 +319,10 @@
     (reduce-kv
      (fn [vars k v]
        (if-let [indices (:indexed-by v)]
-<<<<<<< HEAD
+
          (let [singular-index (= 1 (count indices))
                as-fn (if singular-index as-fn-1 as-fn-n)
-               
-               v (dissoc v :indexed-by)
                value (as-fn (:value v))
-=======
-         (let [value (as-fn (:value v))
->>>>>>> f1047772
                lower (as-fn (:lower v))
                upper (as-fn (:upper v))
                fixed (as-fn (:fixed v))
